/*
 * Copyright 2010-2013 JetBrains s.r.o.
 *
 * Licensed under the Apache License, Version 2.0 (the "License");
 * you may not use this file except in compliance with the License.
 * You may obtain a copy of the License at
 *
 * http://www.apache.org/licenses/LICENSE-2.0
 *
 * Unless required by applicable law or agreed to in writing, software
 * distributed under the License is distributed on an "AS IS" BASIS,
 * WITHOUT WARRANTIES OR CONDITIONS OF ANY KIND, either express or implied.
 * See the License for the specific language governing permissions and
 * limitations under the License.
 */

package org.jetbrains.jet.jps.build;

import com.intellij.openapi.util.text.StringUtil;
import com.intellij.util.Function;
import com.intellij.util.containers.ContainerUtil;
import org.jetbrains.annotations.NotNull;
import org.jetbrains.jet.cli.common.KotlinVersion;
import org.jetbrains.jet.cli.common.arguments.CommonCompilerArguments;
import org.jetbrains.jet.cli.common.arguments.K2JSCompilerArguments;
import org.jetbrains.jet.cli.common.arguments.K2JVMCompilerArguments;
import org.jetbrains.jet.cli.common.messages.CompilerMessageLocation;
import org.jetbrains.jet.cli.common.messages.CompilerMessageSeverity;
import org.jetbrains.jet.cli.common.messages.MessageCollector;
<<<<<<< HEAD
=======
import org.jetbrains.jet.compiler.CompilerSettings;
>>>>>>> 12bdf557
import org.jetbrains.jet.compiler.runner.CompilerEnvironment;
import org.jetbrains.jet.compiler.runner.CompilerRunnerConstants;
import org.jetbrains.jet.compiler.runner.OutputItemsCollectorImpl;
import org.jetbrains.jet.compiler.runner.SimpleOutputItem;
import org.jetbrains.jet.jps.JpsKotlinCompilerSettings;
import org.jetbrains.jet.utils.PathUtil;
import org.jetbrains.jps.ModuleChunk;
import org.jetbrains.jps.builders.BuildTarget;
import org.jetbrains.jps.builders.DirtyFilesHolder;
import org.jetbrains.jps.builders.java.JavaSourceRootDescriptor;
import org.jetbrains.jps.incremental.*;
import org.jetbrains.jps.incremental.messages.BuildMessage;
import org.jetbrains.jps.incremental.messages.CompilerMessage;
import org.jetbrains.jps.model.JpsProject;
import org.jetbrains.jps.model.module.JpsModule;

import java.io.File;
import java.io.IOException;
<<<<<<< HEAD
import java.util.Collection;
import java.util.Collections;
import java.util.List;
import java.util.Set;
=======
import java.lang.reflect.Field;
import java.lang.reflect.Modifier;
import java.util.*;
>>>>>>> 12bdf557

import static org.jetbrains.jet.cli.common.messages.CompilerMessageSeverity.*;
import static org.jetbrains.jet.compiler.runner.KotlinCompilerRunner.runK2JsCompiler;
import static org.jetbrains.jet.compiler.runner.KotlinCompilerRunner.runK2JvmCompiler;

public class KotlinBuilder extends ModuleLevelBuilder {

    private static final String KOTLIN_BUILDER_NAME = "Kotlin Builder";
    private static final List<String> COMPILABLE_FILE_EXTENSIONS = Collections.singletonList("kt");

    private static final Function<JpsModule,String> MODULE_NAME = new Function<JpsModule, String>() {
        @Override
        public String fun(JpsModule module) {
            return module.getName();
        }
    };

    protected KotlinBuilder() {
        super(BuilderCategory.SOURCE_PROCESSOR);
    }

    @NotNull
    @Override
    public String getPresentableName() {
        return KOTLIN_BUILDER_NAME;
    }

    @Override
    public ExitCode build(
            CompileContext context,
            ModuleChunk chunk,
            DirtyFilesHolder<JavaSourceRootDescriptor, ModuleBuildTarget> dirtyFilesHolder,
            OutputConsumer outputConsumer
    ) throws ProjectBuildException, IOException {
        MessageCollector messageCollector = new MessageCollectorAdapter(context);

        messageCollector.report(INFO, "Kotlin JPS plugin version " + KotlinVersion.VERSION, CompilerMessageLocation.NO_LOCATION);

        ModuleBuildTarget representativeTarget = chunk.representativeTarget();

        // For non-incremental build: take all sources
        if (!dirtyFilesHolder.hasDirtyFiles() && !dirtyFilesHolder.hasRemovedFiles()) {
            return ExitCode.NOTHING_DONE;
        }

        File outputDir = representativeTarget.getOutputDir();

        CompilerEnvironment environment = CompilerEnvironment.getEnvironmentFor(PathUtil.getKotlinPathsForJpsPluginOrJpsTests(), outputDir);
        if (!environment.success()) {
            if (!hasKotlinFiles(chunk)) {
                // Configuration is bad, but there's nothing to compile anyways
                return ExitCode.NOTHING_DONE;
            }
            environment.reportErrorsTo(messageCollector);
            return ExitCode.ABORT;
        }

        assert outputDir != null : "CompilerEnvironment must have checked for outputDir to be not null, but it didn't";

        OutputItemsCollectorImpl outputItemCollector = new OutputItemsCollectorImpl();

        JpsProject project = representativeTarget.getModule().getProject();
        CommonCompilerArguments commonArguments = JpsKotlinCompilerSettings.getCommonCompilerArguments(project);
        CompilerSettings compilerSettings = JpsKotlinCompilerSettings.getCompilerSettings(project);

        if (JpsUtils.isJsKotlinModule(representativeTarget)) {
            if (chunk.getModules().size() > 1) {
                // We do not support circular dependencies, but if they are present, we do our best should not break the build,
                // so we simply yield a warning and report NOTHING_DONE
                messageCollector.report(
                        WARNING, "Circular dependencies are not supported. " +
                                 "The following JS modules depend on each other: " + StringUtil.join(chunk.getModules(), MODULE_NAME, ", ") + ". " +
                                 "Kotlin is not compiled for these modules",
                        CompilerMessageLocation.NO_LOCATION);
                return ExitCode.NOTHING_DONE;
            }

            List<File> sourceFiles = KotlinSourceFileCollector.getAllKotlinSourceFiles(representativeTarget);
            //List<File> sourceFiles = KotlinSourceFileCollector.getDirtySourceFiles(dirtyFilesHolder);

            if (sourceFiles.isEmpty()) {
                return ExitCode.NOTHING_DONE;
            }

            File outputFile = new File(outputDir, representativeTarget.getModule().getName() + ".js");
            List<String> libraryFiles = JpsJsModuleUtils.getLibraryFilesAndDependencies(representativeTarget);
            K2JSCompilerArguments k2JsArguments = JpsKotlinCompilerSettings.getK2JsCompilerArguments(project);

            runK2JsCompiler(commonArguments, k2JsArguments, compilerSettings, messageCollector, environment,
                            outputItemCollector, sourceFiles, libraryFiles, outputFile);
        }
        else {
            if (chunk.getModules().size() > 1) {
                messageCollector.report(
                        WARNING, "Circular dependencies are only partially supported. " +
                                 "The following modules depend on each other: " + StringUtil.join(chunk.getModules(), MODULE_NAME, ", ") + ". " +
                                 "Kotlin will compile them, but some strange effect may happen",
                        CompilerMessageLocation.NO_LOCATION);
            }

            File moduleFile = KotlinBuilderModuleScriptGenerator.generateModuleDescription(context, chunk);
            if (moduleFile == null) {
                // No Kotlin sources found
                return ExitCode.NOTHING_DONE;
            }

            K2JVMCompilerArguments k2JvmArguments = JpsKotlinCompilerSettings.getK2JvmCompilerArguments(project);

            runK2JvmCompiler(commonArguments, k2JvmArguments, compilerSettings, messageCollector, environment,
                             moduleFile, outputItemCollector);
        }

        // If there's only one target, this map is empty: get() always returns null, and the representativeTarget will be used below
        Map<File, BuildTarget<?>> sourceToTarget = new HashMap<File, BuildTarget<?>>();
        if (chunk.getTargets().size() > 1) {
            for (ModuleBuildTarget target : chunk.getTargets()) {
                for (File file : KotlinSourceFileCollector.getAllKotlinSourceFiles(target)) {
                    sourceToTarget.put(file, target);
                }
            }
        }

        for (SimpleOutputItem outputItem : outputItemCollector.getOutputs()) {
            BuildTarget<?> target = sourceToTarget.get(outputItem.getSourceFiles().iterator().next());
            outputConsumer.registerOutputFile(
                    target != null ? target : representativeTarget,
                    outputItem.getOutputFile(),
                    paths(outputItem.getSourceFiles()));
        }

        return ExitCode.OK;
    }

<<<<<<< HEAD
=======
    private static boolean hasKotlinFiles(@NotNull ModuleChunk chunk) {
        boolean hasKotlinFiles = false;
        for (ModuleBuildTarget target : chunk.getTargets()) {
            List<File> sourceFiles = KotlinSourceFileCollector.getAllKotlinSourceFiles(target);
            if (!sourceFiles.isEmpty()) {
                hasKotlinFiles = true;
                break;
            }
        }
        return hasKotlinFiles;
    }

    private static boolean isJavaPluginEnabled(@NotNull CompileContext context) {
        try {
            // Using reflection for backward compatibility with IDEA 12
            Field javaPluginIsEnabledField = JavaBuilder.class.getDeclaredField("IS_ENABLED");
            return Modifier.isPublic(javaPluginIsEnabledField.getModifiers()) ? JavaBuilder.IS_ENABLED.get(context, Boolean.TRUE) : true;
        }
        catch (NoSuchFieldException e) {
            throw new IllegalArgumentException("Cannot check if Java Jps Plugin is enabled", e);
        }
    }

>>>>>>> 12bdf557
    private static Collection<String> paths(Collection<File> files) {
        Collection<String> result = ContainerUtil.newArrayList();
        for (File file : files) {
            result.add(file.getPath());
        }
        return result;
    }

    public static class MessageCollectorAdapter implements MessageCollector {

        private final CompileContext context;

        public MessageCollectorAdapter(@NotNull CompileContext context) {
            this.context = context;
        }

        @Override
        public void report(
                @NotNull CompilerMessageSeverity severity,
                @NotNull String message,
                @NotNull CompilerMessageLocation location
        ) {
            String prefix = "";
            if (severity == EXCEPTION) {
                prefix = CompilerRunnerConstants.INTERNAL_ERROR_PREFIX;
            }
            context.processMessage(new CompilerMessage(
                    CompilerRunnerConstants.KOTLIN_COMPILER_NAME,
                    kind(severity),
                    prefix + message,
                    location.getPath(),
                    -1, -1, -1,
                    location.getLine(),
                    location.getColumn()
            ));
        }

        @NotNull
        private static BuildMessage.Kind kind(@NotNull CompilerMessageSeverity severity) {
            switch (severity) {
                case INFO:
                    return BuildMessage.Kind.INFO;
                case ERROR:
                case EXCEPTION:
                    return BuildMessage.Kind.ERROR;
                case WARNING:
                    return BuildMessage.Kind.WARNING;
                case LOGGING:
                    return BuildMessage.Kind.PROGRESS;
                default:
                    throw new IllegalArgumentException("Unsupported severity: " + severity);
            }
        }

    }

    @Override
    public List<String> getCompilableFileExtensions() {
        return COMPILABLE_FILE_EXTENSIONS;
    }
}<|MERGE_RESOLUTION|>--- conflicted
+++ resolved
@@ -27,10 +27,7 @@
 import org.jetbrains.jet.cli.common.messages.CompilerMessageLocation;
 import org.jetbrains.jet.cli.common.messages.CompilerMessageSeverity;
 import org.jetbrains.jet.cli.common.messages.MessageCollector;
-<<<<<<< HEAD
-=======
 import org.jetbrains.jet.compiler.CompilerSettings;
->>>>>>> 12bdf557
 import org.jetbrains.jet.compiler.runner.CompilerEnvironment;
 import org.jetbrains.jet.compiler.runner.CompilerRunnerConstants;
 import org.jetbrains.jet.compiler.runner.OutputItemsCollectorImpl;
@@ -49,16 +46,7 @@
 
 import java.io.File;
 import java.io.IOException;
-<<<<<<< HEAD
-import java.util.Collection;
-import java.util.Collections;
-import java.util.List;
-import java.util.Set;
-=======
-import java.lang.reflect.Field;
-import java.lang.reflect.Modifier;
 import java.util.*;
->>>>>>> 12bdf557
 
 import static org.jetbrains.jet.cli.common.messages.CompilerMessageSeverity.*;
 import static org.jetbrains.jet.compiler.runner.KotlinCompilerRunner.runK2JsCompiler;
@@ -192,8 +180,6 @@
         return ExitCode.OK;
     }
 
-<<<<<<< HEAD
-=======
     private static boolean hasKotlinFiles(@NotNull ModuleChunk chunk) {
         boolean hasKotlinFiles = false;
         for (ModuleBuildTarget target : chunk.getTargets()) {
@@ -206,18 +192,6 @@
         return hasKotlinFiles;
     }
 
-    private static boolean isJavaPluginEnabled(@NotNull CompileContext context) {
-        try {
-            // Using reflection for backward compatibility with IDEA 12
-            Field javaPluginIsEnabledField = JavaBuilder.class.getDeclaredField("IS_ENABLED");
-            return Modifier.isPublic(javaPluginIsEnabledField.getModifiers()) ? JavaBuilder.IS_ENABLED.get(context, Boolean.TRUE) : true;
-        }
-        catch (NoSuchFieldException e) {
-            throw new IllegalArgumentException("Cannot check if Java Jps Plugin is enabled", e);
-        }
-    }
-
->>>>>>> 12bdf557
     private static Collection<String> paths(Collection<File> files) {
         Collection<String> result = ContainerUtil.newArrayList();
         for (File file : files) {
