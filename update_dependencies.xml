--- conflicted
+++ resolved
@@ -1,11 +1,6 @@
 <project name="Update Dependencies" default="update">
-<<<<<<< HEAD
   <property name="jb.buildserver.build.id" value="2148289"/>
   <property name="public.buildserver.build.id" value="96811"/>
-=======
-    <property name="jb.buildserver.build.id" value="2163633"/>
-    <property name="public.buildserver.build.id" value="100700"/>
->>>>>>> 12bdf557
 
     <condition property="os.tag" value="win.zip">
       <os family="windows" />
@@ -24,11 +19,7 @@
       </and>
     </condition>
 
-<<<<<<< HEAD
     <property name="idea.build.number" value="129.SNAPSHOT"/>
-=======
-    <property name="idea.build.number" value="132.SNAPSHOT"/>
->>>>>>> 12bdf557
 
     <property name="idea.archive.name" value="ideaIC-${idea.build.number}.${os.tag}"/>
 
@@ -275,11 +266,7 @@
                     <unzip src="dependencies/download/@{build.zip}" dest="ideaSDK"/>
                 </then>
                 <elseif>
-<<<<<<< HEAD
                   <matches pattern=".+\.mac\.zip" string="@{build.zip}"/>
-=======
-                    <matches pattern=".+\.mac\.zip" string="@{build.zip}"/>
->>>>>>> 12bdf557
                     <then>
                         <unzip src="dependencies/download/@{build.zip}" dest="ideaSDK">
                             <cutdirsmapper dirs="1"/>
