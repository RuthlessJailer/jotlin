--- conflicted
+++ resolved
@@ -87,9 +87,6 @@
 
                 PsiDocumentManager.getInstance(forExpression.project).doPostponedOperationsAndUnblockDocument(editor.document)
 
-<<<<<<< HEAD
-        templateBuilder.run(editor, false)
-=======
                 val bodyPlaceholder = (forExpression.body as KtBlockExpression).statements.single()
                 val parameters = forExpression.loopParameter?.singletonList() ?: forExpression.destructuringParameter!!.entries
 
@@ -103,6 +100,5 @@
                 templateBuilder.run(editor, true)
             }
         }
->>>>>>> 3a1663fe
     }
 }